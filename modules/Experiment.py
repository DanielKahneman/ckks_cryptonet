#!/usr/bin/env python3
# -*- coding: utf-8 -*-

from tensorflow import keras
from tensorflow.keras import utils as tfku
import numpy as np
import os
import glob
import pandas as pd 

import talos
from CryptoNet import mnist_model
from CryptoNet import util

<<<<<<< HEAD
verbosity = True  # 全局变量，控制输出的详细程度
=======
verbosity = True # 全局变量，控制输出的详细程度
>>>>>>> 20aa612e

class Experiment:
    
    name = None
    params = None
    verbose = False # 控制类实例是否打印详细信息
    
    def __init__(self, name, params, verbose = False):
        # 初始化相关参数
        self.name = name
        self.params = params
        self.verbose = verbose
        
    # 将同一目录下的所有CSV文件合并为一个最终的CSV文件
    def computeResult(self):
        os.chdir("all_results")  # 切换到包含结果文件的目录
        files = [i for i in glob.glob('*.{}'.format('csv'))]  # 获取所有CSV文件
        final = pd.concat([pd.read_csv(f) for f in files])  # 合并所有CSV文件的数据
        final.to_csv("final.csv", index=False, encoding='utf-8-sig')  # 保存合并后的数据到新的CSV文件
    
    def plotResults(self, scan_object = None, analyze_file = None):
        analyze_object = None
        
        if(scan_object != None):  # 如果提供了scan对象，则创建一个Analyze对象
            analyze_object = talos.Analyze(scan_object)         
        
        if(analyze_file != None):  # 如果提供了分析文件，则创建一个Reporting对象
            analyze_object = talos.Reporting(analyze_file)
        
        if(analyze_object == None):  # 如果没有提供有效的对象或文件，则不执行任何操作
            pass
        else:
             # 打印分析对象中的数据、轮次、最高准确率等信息
            print("Results:")
            print(analyze_object.data)
            print("")
            
            print("Rounds:")
            print(analyze_object.rounds())
            print("")
            
            print("Highest accuracy:")
            print(analyze_object.high('val_acc'))
            print("")
            
            print("Lowest (not null) loss:")
            print(analyze_object.low('val_loss'))
            print("")
            
            print("Round with best results (val_acc):")
            print(analyze_object.rounds2high('val_acc'))
            print("")

             # 找出最佳参数，并根据验证准确度(val_acc)和验证损失(val_loss)进行排序
            best_params = analyze_object.best_params('val_acc', [])
            print("Best parameters (val_acc) rank:")
            print(best_params)
            print("")
            
            print("Best params:")
            print(best_params[0])
            print("")
            
            print("Best parameters (val_loss) rank:")
            print(analyze_object.best_params('val_loss', ['acc', 'loss', 'val_loss']))
            print("")

            # 绘制不同类型的图表以可视化训练过程
            # line plot
            analyze_object.plot_line('val_acc')
            
            # line plot
            analyze_object.plot_line('val_loss')
            
            # a regression plot for two dimensions 
            analyze_object.plot_regs('val_acc', 'val_loss')
            
            # up to two dimensional kernel density estimator
            analyze_object.plot_kde('val_acc')
            
            # up to two dimensional kernel density estimator
            analyze_object.plot_kde('val_loss')
            
            # a simple histogram)
            analyze_object.plot_hist('val_acc', bins=40)
            
            
     # 运行实验，包括加载数据、预处理、训练模型并进行超参数扫描        
    def run(self):
        dataset = keras.datasets.mnist
        (train_images, train_labels), (test_images, test_labels) = dataset.load_data()

        # 标准化像素值从0-255到0-1，并调整形状以适应模型输入
        train_images = util.reshapeSet(train_images)
        test_images = util.reshapeSet(test_images)
                
        train_labels = tfku.to_categorical(train_labels, 10)
        test_labels = tfku.to_categorical(test_labels, 10)
                
        train_labels = np.asarray(train_labels)
        test_labels = np.asarray(test_labels)
        
        if(self.verbose):
            print("Train set size: %s" % str(train_images.shape))
            print("Train set labels size: %s" % str(train_labels.shape))
            print("Test set size: %s" % str(test_images.shape))
            print("Test set labels size: %s" % str(test_labels.shape))
            print("")
            print("First train object <%s>" % train_labels[0])
            print("First test object <%s>" % test_labels[0])
            print("")
        
        return talos.Scan(
            train_images, train_labels, 
            model=mnist_model, params=self.params,
            x_val = test_images, y_val = test_labels,
            experiment_name = self.name)
        
        
lr = []
for i in range(10):
    lr.append(0.01)

p = {'last_activation': ['softmax'],
          'optimizer': ['SGD'],
          'loss': ['categorical_crossentropy'],
          'batch_size': [200],
          'epochs': [50],
          'dropout': [0.1, 0.2, 0.3, 0.4, 0.5],
          'learning_rate': lr}

exp = Experiment(verbose = True, params = p, name = 'DenseDropout01')
exp.plotResults(exp.run())
exp.plotResults(None, 'BestEvaluation03/113019213503.csv')
exp.computeResult()
exp.plotResults(None, "all_results/final.csv")
<|MERGE_RESOLUTION|>--- conflicted
+++ resolved
@@ -12,11 +12,7 @@
 from CryptoNet import mnist_model
 from CryptoNet import util
 
-<<<<<<< HEAD
-verbosity = True  # 全局变量，控制输出的详细程度
-=======
 verbosity = True # 全局变量，控制输出的详细程度
->>>>>>> 20aa612e
 
 class Experiment:
     
