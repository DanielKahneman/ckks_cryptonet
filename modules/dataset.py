--- conflicted
+++ resolved
@@ -8,10 +8,7 @@
 from tensorflow.keras import utils
 from os import path
 import matplotlib.pyplot as plt
-<<<<<<< HEAD
-=======
 
->>>>>>> 20aa612e
 
 class Dataset:
     
